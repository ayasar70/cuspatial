--- conflicted
+++ resolved
@@ -142,11 +142,6 @@
 
 class LineStringLineStringContainsPredicate(BinPred):
     def _preprocess(self, lhs, rhs):
-<<<<<<< HEAD
-        # A linestring A covers another linestring B iff
-        # no point in B is outside of A.
-=======
->>>>>>> 88b86da5
         pli = _basic_intersects_pli(lhs, rhs)
         points = _points_and_lines_to_multipoints(pli[1], pli[0])
         # Every point in B must be in the intersection
