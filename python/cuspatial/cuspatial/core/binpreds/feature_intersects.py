# Copyright (c) 2023, NVIDIA CORPORATION.


import cupy as cp

import cudf

from cuspatial.core.binops.intersection import pairwise_linestring_intersection
from cuspatial.core.binpreds.binpred_interface import (
    BinPred,
    IntersectsOpResult,
    NotImplementedPredicate,
    PreprocessorResult,
)
from cuspatial.core.binpreds.feature_equals import EqualsPredicateBase
from cuspatial.utils.binpred_utils import (
    LineString,
    MultiPoint,
    Point,
    Polygon,
    _false_series,
    _linestrings_from_geometry,
)


class IntersectsPredicateBase(BinPred):
    """Base class for binary predicates that are defined in terms of
    the intersection primitive.
    """

    def _preprocess(self, lhs, rhs):
        """Convert input lhs and rhs into LineStrings.

        The intersection basic predicate requires that the input
        geometries be LineStrings or MultiLineStrings. This function
        converts the input geometries into LineStrings and stores them
        in the PreprocessorResult object that is passed into
        _compute_predicate.

        Parameters
        ----------
        lhs : GeoSeries
            The left hand side of the binary predicate.
        rhs : GeoSeries
            The right hand side of the binary predicate.

        Returns
        -------
        GeoSeries
            A boolean Series containing the computed result of the
            final binary predicate operation,
        """
        return self._compute_predicate(lhs, rhs, PreprocessorResult(lhs, rhs))

    def _compute_predicate(self, lhs, rhs, preprocessor_result):
        """Compute the predicate using the intersects basic predicate.
        lhs and rhs must both be LineStrings or MultiLineStrings.
        """
        basic_result = pairwise_linestring_intersection(
            preprocessor_result.lhs, preprocessor_result.rhs
        )
        computed_result = IntersectsOpResult(basic_result)
        return self._postprocess(lhs, rhs, computed_result)

    def _get_intersecting_geometry_indices(self, lhs, op_result):
        """Naively computes the indices of matches by constructing
        a set of lengths from the returned offsets buffer, then
        returns an integer index for all of the offset sizes that
        are larger than 0."""
        is_offsets = cudf.Series(op_result.result[0])
        is_sizes = is_offsets[1:].reset_index(drop=True) - is_offsets[
            :-1
        ].reset_index(drop=True)
        return cp.arange(len(lhs))[is_sizes > 0]

    def _postprocess(self, lhs, rhs, op_result):
        """Postprocess the output GeoSeries to ensure that they are of the
        correct type for the predicate."""
        match_indices = self._get_intersecting_geometry_indices(lhs, op_result)
        result = _false_series(len(lhs))
        if len(op_result.result[1]) > 0:
            result[match_indices] = True
        return result


class IntersectsByEquals(EqualsPredicateBase):
    pass


class PolygonPointIntersects(BinPred):
    def _preprocess(self, lhs, rhs):
        contains = lhs._basic_contains_any(rhs)
        intersects = lhs._basic_intersects(rhs)
        return contains | intersects


class PointPolygonIntersects(BinPred):
    def _preprocess(self, lhs, rhs):
        contains = rhs._basic_contains_any(lhs)
        intersects = rhs._basic_intersects(lhs)
        return contains | intersects


class LineStringPointIntersects(IntersectsPredicateBase):
    def _preprocess(self, lhs, rhs):
        """Convert rhs to linestrings by making a linestring that has
        the same start and end point."""
        ls_rhs = _linestrings_from_geometry(rhs)
        return self._compute_predicate(
            lhs, ls_rhs, PreprocessorResult(lhs, ls_rhs)
        )


class PointLineStringIntersects(LineStringPointIntersects):
    def _preprocess(self, lhs, rhs):
        """Swap LHS and RHS and call the normal contains processing."""
        return super()._preprocess(rhs, lhs)


class LineStringPolygonIntersects(BinPred):
    def _preprocess(self, lhs, rhs):
        intersects = lhs._basic_intersects(rhs)
        contains = rhs._basic_contains_any(lhs)
        return intersects | contains


class PolygonLineStringIntersects(BinPred):
    def _preprocess(self, lhs, rhs):
        intersects = lhs._basic_intersects(rhs)
        contains = lhs._basic_contains_any(rhs)
        return intersects | contains


class PolygonLineStringIntersects(BinPred):
    def _preprocess(self, lhs, rhs):
        intersects = lhs._basic_intersects(rhs)
<<<<<<< HEAD
        contains = lhs._basic_contains_any(rhs)
        return intersects | contains
=======
        contains_rhs = rhs._basic_contains_any(lhs)
        contains_lhs = lhs._basic_contains_any(rhs)

        return intersects | contains_rhs | contains_lhs
>>>>>>> 3de22b31


class PolygonPolygonIntersects(IntersectsPredicateBase):
    def _preprocess(self, lhs, rhs):
        intersects = lhs._basic_intersects(rhs)
        contains_rhs = rhs._basic_contains_any(lhs)
        contains_lhs = lhs._basic_contains_any(rhs)

        return intersects | contains_rhs | contains_lhs


""" Type dispatch dictionary for intersects binary predicates. """
DispatchDict = {
    (Point, Point): IntersectsByEquals,
    (Point, MultiPoint): NotImplementedPredicate,
    (Point, LineString): PointLineStringIntersects,
    (Point, Polygon): PointPolygonIntersects,
    (MultiPoint, Point): NotImplementedPredicate,
    (MultiPoint, MultiPoint): NotImplementedPredicate,
    (MultiPoint, LineString): NotImplementedPredicate,
    (MultiPoint, Polygon): NotImplementedPredicate,
    (LineString, Point): LineStringPointIntersects,
    (LineString, MultiPoint): LineStringPointIntersects,
    (LineString, LineString): IntersectsPredicateBase,
    (LineString, Polygon): LineStringPolygonIntersects,
    (Polygon, Point): PolygonPointIntersects,
    (Polygon, MultiPoint): NotImplementedPredicate,
    (Polygon, LineString): PolygonLineStringIntersects,
    (Polygon, Polygon): PolygonPolygonIntersects,
}<|MERGE_RESOLUTION|>--- conflicted
+++ resolved
@@ -131,20 +131,6 @@
         return intersects | contains
 
 
-class PolygonLineStringIntersects(BinPred):
-    def _preprocess(self, lhs, rhs):
-        intersects = lhs._basic_intersects(rhs)
-<<<<<<< HEAD
-        contains = lhs._basic_contains_any(rhs)
-        return intersects | contains
-=======
-        contains_rhs = rhs._basic_contains_any(lhs)
-        contains_lhs = lhs._basic_contains_any(rhs)
-
-        return intersects | contains_rhs | contains_lhs
->>>>>>> 3de22b31
-
-
 class PolygonPolygonIntersects(IntersectsPredicateBase):
     def _preprocess(self, lhs, rhs):
         intersects = lhs._basic_intersects(rhs)
