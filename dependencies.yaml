--- conflicted
+++ resolved
@@ -83,14 +83,8 @@
           - cxx-compiler
           - gmock>=1.13.0
           - gtest>=1.13.0
-<<<<<<< HEAD
           - libcudf==23.8.*
           - librmm==23.8.*
-          - ninja
-=======
-          - libcudf==23.6.*
-          - librmm==23.6.*
->>>>>>> 4b76c445
     specific:
       - output_types: conda
         matrices:
@@ -124,19 +118,14 @@
           - scikit-build>=0.13.1
           - setuptools
       - output_types: conda
-<<<<<<< HEAD
-        packages:
+        packages: &build_python_packages_conda
           - &cudf_conda cudf==23.8.*
-=======
-        packages: &build_python_packages_conda
-          - &cudf_conda cudf==23.6.*
-          - &rmm_conda rmm==23.6.*
+          - &rmm_conda rmm==23.8.*
       - output_types: requirements
         packages:
           # pip recognizes the index as a global option for the requirements.txt file
           # This index is needed for cudf and rmm.
           - --extra-index-url=https://pypi.nvidia.com
->>>>>>> 4b76c445
     specific:
       - output_types: conda
         matrices:
@@ -152,32 +141,10 @@
               - *sysroot_aarch64
       - output_types: [requirements, pyproject]
         matrices:
-<<<<<<< HEAD
-          - matrix:
-              cuda: "11.8"
-            packages:
-              - "--extra-index-url=https://pypi.nvidia.com"
-              - cudf-cu11==23.8.*
-          - matrix:
-              cuda: "11.5"
-            packages:
-              - "--extra-index-url=https://pypi.nvidia.com"
-              - cudf-cu11==23.8.*
-          - matrix:
-              cuda: "11.4"
-            packages:
-              - "--extra-index-url=https://pypi.nvidia.com"
-              - cudf-cu11==23.8.*
-          - matrix:
-              cuda: "11.2"
-            packages:
-              - "--extra-index-url=https://pypi.nvidia.com"
-              - cudf-cu11==23.8.*
-=======
           - matrix: {cuda: "11.8"}
             packages: &build_python_packages_cu11
-              - &cudf_cu11 cudf-cu11==23.6.*
-              - &rmm_cu11 rmm-cu11==23.6.*
+              - &cudf_cu11 cudf-cu11==23.8.*
+              - &rmm_cu11 rmm-cu11==23.8.*
           - {matrix: {cuda: "11.5"}, packages: *build_python_packages_cu11}
           - {matrix: {cuda: "11.4"}, packages: *build_python_packages_cu11}
           - {matrix: {cuda: "11.2"}, packages: *build_python_packages_cu11}
@@ -188,7 +155,6 @@
         packages:
           - wheel
           - setuptools
->>>>>>> 4b76c445
   cudatoolkit:
     specific:
       - output_types: conda
@@ -231,10 +197,6 @@
     common:
       - output_types: [conda, requirements, pyproject]
         packages:
-<<<<<<< HEAD
-          - cuml==23.8.*
-=======
->>>>>>> 4b76c445
           - ipython
           - ipywidgets
           - notebook
@@ -244,14 +206,14 @@
           - scikit-image
       - output_types: conda
         packages:
-          - &cuml_conda cuml==23.6.*
+          - &cuml_conda cuml==23.8.*
     specific:
       - output_types: [requirements, pyproject]
         matrices:
           - {matrix: null, packages: [*cuml_conda]}
           - matrix: {cuda: "11.8"}
             packages: &notebooks_packages_cu11
-              - &cuml_cu11 cuml-cu11==23.6.*
+              - &cuml_cu11 cuml-cu11==23.8.*
           - {matrix: {cuda: "11.5"}, packages: *notebooks_packages_cu11}
           - {matrix: {cuda: "11.4"}, packages: *notebooks_packages_cu11}
           - {matrix: {cuda: "11.2"}, packages: *notebooks_packages_cu11}
@@ -278,12 +240,7 @@
       - output_types: conda
         packages:
           - *cudf_conda
-<<<<<<< HEAD
-          - rmm==23.8.*
-    specific:
-=======
           - *rmm_conda
->>>>>>> 4b76c445
       - output_types: requirements
         packages:
           # pip recognizes the index as a global option for the requirements.txt file
@@ -292,37 +249,14 @@
     specific:
       - output_types: [requirements, pyproject]
         matrices:
-<<<<<<< HEAD
-          - matrix:
-              cuda: "11.8"
-            packages:
-              - "--extra-index-url=https://pypi.nvidia.com"
-              - rmm-cu11==23.8.*
-          - matrix:
-              cuda: "11.5"
-            packages:
-              - "--extra-index-url=https://pypi.nvidia.com"
-              - rmm-cu11==23.8.*
-          - matrix:
-              cuda: "11.4"
-            packages:
-              - "--extra-index-url=https://pypi.nvidia.com"
-              - rmm-cu11==23.8.*
-          - matrix:
-              cuda: "11.2"
-            packages:
-              - "--extra-index-url=https://pypi.nvidia.com"
-              - rmm-cu11==23.8.*
-=======
           - matrix: {cuda: "11.8"}
             packages: &run_python_packages_cu11
-              - cudf-cu11==23.6.*
-              - rmm-cu11==23.6.*
+              - cudf-cu11==23.8.*
+              - rmm-cu11==23.8.*
           - {matrix: {cuda: "11.5"}, packages: *run_python_packages_cu11}
           - {matrix: {cuda: "11.4"}, packages: *run_python_packages_cu11}
           - {matrix: {cuda: "11.2"}, packages: *run_python_packages_cu11}
           - {matrix: null, packages: [*cudf_conda, *rmm_conda]}
->>>>>>> 4b76c445
   test_python:
     common:
       - output_types: [conda, requirements, pyproject]
