--- conflicted
+++ resolved
@@ -1,4 +1,3 @@
-<<<<<<< HEAD
 # cuSpatial 0.15.0 (Date TBD)
 
 ## New Features
@@ -22,10 +21,7 @@
 - PR #248 Fix build by updating type_id usages after upstream breaking changes.
 - PR #252 Fix CI style check failures
 
-# cuSpatial 0.14.0 (Date TBD)
-=======
 # cuSpatial 0.14.0 (03 Jun 2020)
->>>>>>> 5d80cb2d
 
 ## New Features
 
