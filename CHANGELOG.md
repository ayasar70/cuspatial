# cuSpatial 0.14.0 (Date TBD)

## New Features

- PR #182 Local gpuCI build script

## Improvements

- PR #147 Update Conda/CMake configs to match other RAPIDS projects
- PR #163 Fix cudf legacy Cython imports/cimports
- PR #166 Move trajectory.hpp files to legacy
- PR #167 Align utility.hpp with libcudf style
- PR #173 Move hausdorff.hpp files to legacy
- PR #172 Move coordinate_transform.hpp files to legacy
- PR #170 Update coordinate_transform.hpp to libcudf++
- PR #183 Add libcuspatial benchmark scaffolding
- PR #186 Move haversine.hpp files to legacy
<<<<<<< HEAD
- PR #195 Fix PIP docs
=======
- PR #190 Port coordinate_transform.hpp cython files
- PR #191 Move point_in_polygon.hpp files to legacy
- PR #193 Move shapefile_readers.hpp files to legacy
- PR #196 Move utilities/utilities.hpp to legacy
>>>>>>> 84b3d108

## Bug Fixes

- PR #141 Fix dangling exec_policy pointer and invalid num_ring argument.
- PR #169 Fix shapefile reader compilation with GCC 7.x / CUDA 10.2
- PR #178 Fix broken haversine tests introduced by upstream CUDF PRs.
- PR #175 Address RMM API changes by eliminating the use of the RMM_API


# cuSpatial 0.13.0 (31 Mar 2020)

## New Features

- PR #126 Create and build cuSpatial Docs 
- PR #130 Add cubic spline fit and interpolation

## Improvements

- PR #128 Use RMM's `DeviceBuffer` for Python allocations
- PR #142 Disable deprecation warnings by default
- PR #138 Update Build instructions in the README

## Bug Fixes

- PR #123 Update references to error utils after libcudf changes
- PR #136 Remove build erroring for deprecation warnings


# cuSpatial 0.12.0 (04 Feb 2020)

## New Features

## Improvements

- PR #109 Update OPS codeowners group name
- PR #113 Support libcudf++

## Bug Fixes

- PR #116 Fix API issue with shapefile reader


# cuSpatial 0.11.0 (11 Dec 2019)

## New Features

- PR #86 Add Shapefile reader for polygons
- PR #92 Python bindings for shapefile reader

## Improvements

- PR #104 Remove unused CUDA conda labels

## Bug Fixes

- PR #94 Add legacy headers as cudf migrates
- PR #98 Updates to accommodate cudf refactoring
- PR #103 Update the include paths for cuda_utils


# cuSpatial 0.10.0 (16 Oct 2019)

## New Features

- PR #7 Initial code
- PR #18 Python initial unit tests and bindings
- PR #32 Python API first pass
- PR #37 Python __init__.py package design
- PR #38 Add __init__.py empties to resolve issue with PYTHONPATH
- PR #25 Add gpuCI integration

## Improvements

- PR #31 Add Github CODEOWNERS
- PR #39 Add cython headers to install, python / cmake packaging cleanup
- PR #41 Python and Cython style cleanup, pre-commit hook
- PR #44 Update all demos with Python API
- PR #45 Improve documentation in haversine and point in polygon
- PR #50 Validate that distance and speed work with all datetimes
- PR #58 Hausdorff distance returns a DataFrame, and better docs.
- PR #61 Point-in-polygon DataFrame output
- PR #59 Improve detail of point in polygon docs
- PR #64 Use YYMMDD tag in nightly build
- PR #68 Use YYMMDD tag in nightly build of cuspatial python
- PR #97 Drop `cython` from run requirements
- PR #82 Added update-version.sh
- PR #86 Add Shapefile reader for polygons

## Bug Fixes

- PR #16 `cuspatial::subset_trajectory_id()` test improvements and bug fixes
- PR #17 Update issue / PR templates
- PR #23 Fix cudf Cython imports
- PR #24 `cuspatial::derive_trajectories()` test improvements and bug fixes
- PR #33 `cuspatial::trajectory_distance_and_speed()` test improvements and bug fixes
- PR #49 Docstring for haversine and argument ordering was backwards
- PR #66 added missing header in tests
- PR #70 Require width parameterization of bitmap to binary conversion<|MERGE_RESOLUTION|>--- conflicted
+++ resolved
@@ -15,14 +15,11 @@
 - PR #170 Update coordinate_transform.hpp to libcudf++
 - PR #183 Add libcuspatial benchmark scaffolding
 - PR #186 Move haversine.hpp files to legacy
-<<<<<<< HEAD
-- PR #195 Fix PIP docs
-=======
 - PR #190 Port coordinate_transform.hpp cython files
 - PR #191 Move point_in_polygon.hpp files to legacy
 - PR #193 Move shapefile_readers.hpp files to legacy
 - PR #196 Move utilities/utilities.hpp to legacy
->>>>>>> 84b3d108
+- PR #195 Fix PIP docs
 
 ## Bug Fixes
 
