# cuSpatial 0.14.0 (Date TBD)

## New Features

- PR #182 Local gpuCI build script

## Improvements

- PR #147 Update Conda/CMake configs to match other RAPIDS projects
- PR #163 Fix cudf legacy Cython imports/cimports
- PR #166 Move trajectory.hpp files to legacy
- PR #167 Align utility.hpp with libcudf style
- PR #171 Update trajectory.hpp to libcudf++
- PR #173 Move hausdorff.hpp files to legacy
- PR #172 Move coordinate_transform.hpp files to legacy
- PR #170 Update coordinate_transform.hpp to libcudf++
- PR #183 Add libcuspatial benchmark scaffolding
- PR #186 Move haversine.hpp files to legacy
- PR #190 Port coordinate_transform.hpp cython files
- PR #191 Move point_in_polygon.hpp files to legacy
- PR #193 Move shapefile_readers.hpp files to legacy
- PR #196 Move utilities/utilities.hpp to legacy
- PR #195 Fix PIP docs
<<<<<<< HEAD
- PR #174 Update hausdorff.hpp to libcudf++
=======
- PR #197 Move query.hpp files to legacy
>>>>>>> 214154e0

## Bug Fixes

- PR #141 Fix dangling exec_policy pointer and invalid num_ring argument.
- PR #169 Fix shapefile reader compilation with GCC 7.x / CUDA 10.2
- PR #178 Fix broken haversine tests introduced by upstream CUDF PRs.
- PR #175 Address RMM API changes by eliminating the use of the RMM_API


# cuSpatial 0.13.0 (31 Mar 2020)

## New Features

- PR #126 Create and build cuSpatial Docs 
- PR #130 Add cubic spline fit and interpolation

## Improvements

- PR #128 Use RMM's `DeviceBuffer` for Python allocations
- PR #142 Disable deprecation warnings by default
- PR #138 Update Build instructions in the README

## Bug Fixes

- PR #123 Update references to error utils after libcudf changes
- PR #136 Remove build erroring for deprecation warnings


# cuSpatial 0.12.0 (04 Feb 2020)

## New Features

## Improvements

- PR #109 Update OPS codeowners group name
- PR #113 Support libcudf++

## Bug Fixes

- PR #116 Fix API issue with shapefile reader


# cuSpatial 0.11.0 (11 Dec 2019)

## New Features

- PR #86 Add Shapefile reader for polygons
- PR #92 Python bindings for shapefile reader

## Improvements

- PR #104 Remove unused CUDA conda labels

## Bug Fixes

- PR #94 Add legacy headers as cudf migrates
- PR #98 Updates to accommodate cudf refactoring
- PR #103 Update the include paths for cuda_utils


# cuSpatial 0.10.0 (16 Oct 2019)

## New Features

- PR #7 Initial code
- PR #18 Python initial unit tests and bindings
- PR #32 Python API first pass
- PR #37 Python __init__.py package design
- PR #38 Add __init__.py empties to resolve issue with PYTHONPATH
- PR #25 Add gpuCI integration

## Improvements

- PR #31 Add Github CODEOWNERS
- PR #39 Add cython headers to install, python / cmake packaging cleanup
- PR #41 Python and Cython style cleanup, pre-commit hook
- PR #44 Update all demos with Python API
- PR #45 Improve documentation in haversine and point in polygon
- PR #50 Validate that distance and speed work with all datetimes
- PR #58 Hausdorff distance returns a DataFrame, and better docs.
- PR #61 Point-in-polygon DataFrame output
- PR #59 Improve detail of point in polygon docs
- PR #64 Use YYMMDD tag in nightly build
- PR #68 Use YYMMDD tag in nightly build of cuspatial python
- PR #97 Drop `cython` from run requirements
- PR #82 Added update-version.sh
- PR #86 Add Shapefile reader for polygons

## Bug Fixes

- PR #16 `cuspatial::subset_trajectory_id()` test improvements and bug fixes
- PR #17 Update issue / PR templates
- PR #23 Fix cudf Cython imports
- PR #24 `cuspatial::derive_trajectories()` test improvements and bug fixes
- PR #33 `cuspatial::trajectory_distance_and_speed()` test improvements and bug fixes
- PR #49 Docstring for haversine and argument ordering was backwards
- PR #66 added missing header in tests
- PR #70 Require width parameterization of bitmap to binary conversion<|MERGE_RESOLUTION|>--- conflicted
+++ resolved
@@ -21,11 +21,8 @@
 - PR #193 Move shapefile_readers.hpp files to legacy
 - PR #196 Move utilities/utilities.hpp to legacy
 - PR #195 Fix PIP docs
-<<<<<<< HEAD
+- PR #197 Move query.hpp files to legacy
 - PR #174 Update hausdorff.hpp to libcudf++
-=======
-- PR #197 Move query.hpp files to legacy
->>>>>>> 214154e0
 
 ## Bug Fixes
 
