# cuSpatial 0.14.0 (Date TBD)

## New Features

- PR #182 Local gpuCI build script

## Improvements

- PR #147 Update Conda/CMake configs to match other RAPIDS projects
- PR #163 Fix cudf legacy Cython imports/cimports
- PR #166 Move trajectory.hpp files to legacy
- PR #167 Align utility.hpp with libcudf style
- PR #171 Update trajectory.hpp to libcudf++
- PR #173 Move hausdorff.hpp files to legacy
- PR #172 Move coordinate_transform.hpp files to legacy
- PR #170 Update coordinate_transform.hpp to libcudf++
- PR #174 Update hausdorff.hpp to libcudf++
- PR #176 Define new reader APIs and move soa_readers.hpp to legacy
- PR #183 Add libcuspatial benchmark scaffolding
- PR #186 Move haversine.hpp files to legacy
- PR #190 Port coordinate_transform.hpp cython files
- PR #191 Move point_in_polygon.hpp files to legacy
- PR #193 Move shapefile_readers.hpp files to legacy
- PR #196 Move utilities/utilities.hpp to legacy
- PR #195 Fix PIP docs
- PR #197 Move query.hpp files to legacy
- PR #198 Port spatial_window queries to libcudf++
- PR #192 Update point_in_polygon.hpp to libcudf++
- PR #201 Update trajectory cython to libcudf++
- PR #189 Update haversine.hpp files to libcudf++
<<<<<<< HEAD
- PR #202 Update haversine cython to libcudf++
=======
- PR #203 Port point_in_polygon.hpp cython files
>>>>>>> f0515087

## Bug Fixes

- PR #141 Fix dangling exec_policy pointer and invalid num_ring argument.
- PR #169 Fix shapefile reader compilation with GCC 7.x / CUDA 10.2
- PR #178 Fix broken haversine tests introduced by upstream CUDF PRs.
- PR #175 Address RMM API changes by eliminating the use of the RMM_API
- PR #199 Fix coordinate transform tests


# cuSpatial 0.13.0 (31 Mar 2020)

## New Features

- PR #126 Create and build cuSpatial Docs 
- PR #130 Add cubic spline fit and interpolation

## Improvements

- PR #128 Use RMM's `DeviceBuffer` for Python allocations
- PR #142 Disable deprecation warnings by default
- PR #138 Update Build instructions in the README

## Bug Fixes

- PR #123 Update references to error utils after libcudf changes
- PR #136 Remove build erroring for deprecation warnings


# cuSpatial 0.12.0 (04 Feb 2020)

## New Features

## Improvements

- PR #109 Update OPS codeowners group name
- PR #113 Support libcudf++

## Bug Fixes

- PR #116 Fix API issue with shapefile reader


# cuSpatial 0.11.0 (11 Dec 2019)

## New Features

- PR #86 Add Shapefile reader for polygons
- PR #92 Python bindings for shapefile reader

## Improvements

- PR #104 Remove unused CUDA conda labels

## Bug Fixes

- PR #94 Add legacy headers as cudf migrates
- PR #98 Updates to accommodate cudf refactoring
- PR #103 Update the include paths for cuda_utils


# cuSpatial 0.10.0 (16 Oct 2019)

## New Features

- PR #7 Initial code
- PR #18 Python initial unit tests and bindings
- PR #32 Python API first pass
- PR #37 Python __init__.py package design
- PR #38 Add __init__.py empties to resolve issue with PYTHONPATH
- PR #25 Add gpuCI integration

## Improvements

- PR #31 Add Github CODEOWNERS
- PR #39 Add cython headers to install, python / cmake packaging cleanup
- PR #41 Python and Cython style cleanup, pre-commit hook
- PR #44 Update all demos with Python API
- PR #45 Improve documentation in haversine and point in polygon
- PR #50 Validate that distance and speed work with all datetimes
- PR #58 Hausdorff distance returns a DataFrame, and better docs.
- PR #61 Point-in-polygon DataFrame output
- PR #59 Improve detail of point in polygon docs
- PR #64 Use YYMMDD tag in nightly build
- PR #68 Use YYMMDD tag in nightly build of cuspatial python
- PR #97 Drop `cython` from run requirements
- PR #82 Added update-version.sh
- PR #86 Add Shapefile reader for polygons

## Bug Fixes

- PR #16 `cuspatial::subset_trajectory_id()` test improvements and bug fixes
- PR #17 Update issue / PR templates
- PR #23 Fix cudf Cython imports
- PR #24 `cuspatial::derive_trajectories()` test improvements and bug fixes
- PR #33 `cuspatial::trajectory_distance_and_speed()` test improvements and bug fixes
- PR #49 Docstring for haversine and argument ordering was backwards
- PR #66 added missing header in tests
- PR #70 Require width parameterization of bitmap to binary conversion<|MERGE_RESOLUTION|>--- conflicted
+++ resolved
@@ -28,11 +28,8 @@
 - PR #192 Update point_in_polygon.hpp to libcudf++
 - PR #201 Update trajectory cython to libcudf++
 - PR #189 Update haversine.hpp files to libcudf++
-<<<<<<< HEAD
+- PR #203 Port point_in_polygon.hpp cython files
 - PR #202 Update haversine cython to libcudf++
-=======
-- PR #203 Port point_in_polygon.hpp cython files
->>>>>>> f0515087
 
 ## Bug Fixes
 
