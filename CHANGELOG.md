--- conflicted
+++ resolved
@@ -1,13 +1,11 @@
 # cuSpatial 0.14.0 (Date TBD)
 
 ## New Features
+
 - PR #143 Support constructing quadtrees on point data
 - PR #182 Local gpuCI build script
-<<<<<<< HEAD
+- PR #145 Support computing polygon and polyline bounding boxes
 - PR #208 NYC Taxi Years Correlation Notebook (thanks @taureandyernv)
-=======
-- PR #145 Support computing polygon and polyline bounding boxes
->>>>>>> 9f73db9f
 
 ## Improvements
 
