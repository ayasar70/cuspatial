--- conflicted
+++ resolved
@@ -1,5 +1,3 @@
-<<<<<<< HEAD
-=======
 # cuSpatial 0.14.0 (03 Jun 2020)
 
 ## New Features
@@ -56,7 +54,6 @@
 - PR #218 Fix benchmark build by removing test_benchmark.cpp
 - PR #232 Fix conda dependencies
 
->>>>>>> 5d80cb2d
 # cuSpatial 0.13.0 (31 Mar 2020)
 
 ## New Features
