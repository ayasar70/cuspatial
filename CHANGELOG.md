--- conflicted
+++ resolved
@@ -1,5 +1,3 @@
-<<<<<<< HEAD
-=======
 # cuSpatial 0.18.0 (24 Feb 2021)
 
 ## Documentation 📖
@@ -19,7 +17,6 @@
 - Use simplified `rmm::exec_policy` (#331) @harrism
 - Upgrade to libcu++ on GitHub (#297) @trxcllnt
 
->>>>>>> 1a2fc18a
 # cuSpatial 0.17.0 (10 Dec 2020)
 
 ## New Features
