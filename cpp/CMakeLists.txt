#=============================================================================
# Copyright (c) 2019-2020, NVIDIA CORPORATION.
#
# Licensed under the Apache License, Version 2.0 (the "License");
# you may not use this file except in compliance with the License.
# You may obtain a copy of the License at
#
#     http://www.apache.org/licenses/LICENSE-2.0
#
# Unless required by applicable law or agreed to in writing, software
# distributed under the License is distributed on an "AS IS" BASIS,
# WITHOUT WARRANTIES OR CONDITIONS OF ANY KIND, either express or implied.
# See the License for the specific language governing permissions and
# limitations under the License.
#=============================================================================
cmake_minimum_required(VERSION 3.12 FATAL_ERROR)

project(CUDA_SPATIAL VERSION 0.14.0 LANGUAGES C CXX CUDA)

if(NOT CMAKE_CUDA_COMPILER)
  message(SEND_ERROR "CMake cannot locate a CUDA compiler")
endif()

###################################################################################################
# - build type ------------------------------------------------------------------------------------

# Set a default build type if none was specified
set(DEFAULT_BUILD_TYPE "Release")

if(NOT CMAKE_BUILD_TYPE AND NOT CMAKE_CONFIGURATION_TYPES)
  message(STATUS "Setting build type to '${DEFAULT_BUILD_TYPE}' since none specified.")
  set(CMAKE_BUILD_TYPE "${DEFAULT_BUILD_TYPE}" CACHE
      STRING "Choose the type of build." FORCE)
  # Set the possible values of build type for cmake-gui
  set_property(CACHE CMAKE_BUILD_TYPE PROPERTY STRINGS
    "Debug" "Release" "MinSizeRel" "RelWithDebInfo")
endif()

###################################################################################################
# - compiler options ------------------------------------------------------------------------------

set(CMAKE_CXX_STANDARD 14)
set(CMAKE_C_COMPILER $ENV{CC})
set(CMAKE_CXX_COMPILER $ENV{CXX})
set(CMAKE_CXX_STANDARD_REQUIRED ON)

set(CMAKE_CUDA_STANDARD 14)
set(CMAKE_CUDA_STANDARD_REQUIRED ON)

if(CMAKE_COMPILER_IS_GNUCXX)
    set(CMAKE_CXX_FLAGS "${CMAKE_CXX_FLAGS} -Werror -Wno-error=deprecated-declarations")

    # Suppress parentheses warning which causes gmock to fail
    set(CMAKE_CUDA_FLAGS "${CMAKE_CUDA_FLAGS} -Xcompiler -Wno-parentheses")

    option(CMAKE_CXX11_ABI "Enable the GLIBCXX11 ABI" ON)
    if(CMAKE_CXX11_ABI)
        message(STATUS "CUSPATIAL: Enabling the GLIBCXX11 ABI")
    else()
        message(STATUS "CUSPATIAL: Disabling the GLIBCXX11 ABI")
        set(CMAKE_C_FLAGS "${CMAKE_C_FLAGS} -D_GLIBCXX_USE_CXX11_ABI=0")
        set(CMAKE_CXX_FLAGS "${CMAKE_CXX_FLAGS} -D_GLIBCXX_USE_CXX11_ABI=0")
        set(CMAKE_CUDA_FLAGS "${CMAKE_CUDA_FLAGS} -Xcompiler -D_GLIBCXX_USE_CXX11_ABI=0")
    endif(CMAKE_CXX11_ABI)
endif(CMAKE_COMPILER_IS_GNUCXX)

if(CMAKE_CUDA_COMPILER_VERSION)
  # Compute the version. from  CMAKE_CUDA_COMPILER_VERSION
  string(REGEX REPLACE "([0-9]+)\\.([0-9]+).*" "\\1" CUDA_VERSION_MAJOR ${CMAKE_CUDA_COMPILER_VERSION})
  string(REGEX REPLACE "([0-9]+)\\.([0-9]+).*" "\\2" CUDA_VERSION_MINOR ${CMAKE_CUDA_COMPILER_VERSION})
  set(CUDA_VERSION "${CUDA_VERSION_MAJOR}.${CUDA_VERSION_MINOR}" CACHE STRING "Version of CUDA as computed from nvcc.")
  mark_as_advanced(CUDA_VERSION)
endif()

message(STATUS "CUDA_VERSION_MAJOR: ${CUDA_VERSION_MAJOR}")
message(STATUS "CUDA_VERSION_MINOR: ${CUDA_VERSION_MINOR}")
message(STATUS "CUDA_VERSION: ${CUDA_VERSION}")

# Always set this convenience variable
set(CUDA_VERSION_STRING "${CUDA_VERSION}")

# Auto-detect available GPU compute architectures
set(GPU_ARCHS "ALL" CACHE STRING
  "List of GPU architectures (semicolon-separated) to be compiled for. Pass 'ALL' if you want to compile for all supported GPU architectures. Empty string means to auto-detect the GPUs on the current system")

if("${GPU_ARCHS}" STREQUAL "")
  include(cmake/EvalGpuArchs.cmake)
  evaluate_gpu_archs(GPU_ARCHS)
endif()

if("${GPU_ARCHS}" STREQUAL "ALL")
  set(GPU_ARCHS "60")
  if((CUDA_VERSION_MAJOR EQUAL 9) OR (CUDA_VERSION_MAJOR GREATER 9))
    set(GPU_ARCHS "${GPU_ARCHS};70")
  endif()
  if((CUDA_VERSION_MAJOR EQUAL 10) OR (CUDA_VERSION_MAJOR GREATER 10))
    set(GPU_ARCHS "${GPU_ARCHS};75")
  endif()
endif()
message("GPU_ARCHS = ${GPU_ARCHS}")

foreach(arch ${GPU_ARCHS})
  set(CMAKE_CUDA_FLAGS "${CMAKE_CUDA_FLAGS} -gencode=arch=compute_${arch},code=sm_${arch}")
endforeach()

list(GET GPU_ARCHS -1 ptx)
set(CMAKE_CUDA_FLAGS "${CMAKE_CUDA_FLAGS} -gencode=arch=compute_${ptx},code=compute_${ptx}")

set(CMAKE_CUDA_FLAGS "${CMAKE_CUDA_FLAGS} --expt-extended-lambda --expt-relaxed-constexpr")

# set warnings as errors
# TODO: remove `no-maybe-unitialized` used to suppress warnings in rmm::exec_policy
set(CMAKE_CUDA_FLAGS "${CMAKE_CUDA_FLAGS} -Werror=cross-execution-space-call -Xcompiler -Wall,-Werror,-Wno-error=deprecated-declarations")

option(DISABLE_DEPRECATION_WARNING "Disable warnings generated from deprecated declarations." OFF)
if(DISABLE_DEPRECATION_WARNING)
    set(CMAKE_CUDA_FLAGS "${CMAKE_CUDA_FLAGS} -Xcompiler -Wno-deprecated-declarations")
    set(CMAKE_CXX_FLAGS "${CMAKE_CXX_FLAGS} -Wno-deprecated-declarations")
endif(DISABLE_DEPRECATION_WARNING)

# Option to enable line info in CUDA device compilation to allow introspection when profiling / memchecking
option(CMAKE_CUDA_LINEINFO "Enable the -lineinfo option for nvcc (useful for cuda-memcheck / profiler" OFF)
if (CMAKE_CUDA_LINEINFO)
    set(CMAKE_CUDA_FLAGS "${CMAKE_CUDA_FLAGS} -lineinfo")
endif(CMAKE_CUDA_LINEINFO)

# Debug options
if(CMAKE_BUILD_TYPE MATCHES Debug)
    message(STATUS "Building with debugging flags")
    set(CMAKE_CUDA_FLAGS "${CMAKE_CUDA_FLAGS} -G -Xcompiler -rdynamic")
endif(CMAKE_BUILD_TYPE MATCHES Debug)

# To apply RUNPATH to transitive dependencies (this is a temporary solution)
set(CMAKE_SHARED_LINKER_FLAGS "-Wl,--disable-new-dtags")
set(CMAKE_EXE_LINKER_FLAGS "-Wl,--disable-new-dtags")

option(BUILD_TESTS "Configure CMake to build tests" OFF)

option(BUILD_BENCHMARKS "Configure CMake to build (google) benchmarks" OFF)

###################################################################################################
# - cmake modules ---------------------------------------------------------------------------------

set(CMAKE_MODULE_PATH "${CMAKE_CURRENT_SOURCE_DIR}/cmake/Modules/" ${CMAKE_MODULE_PATH})

include(FeatureSummary)
include(CheckIncludeFiles)
include(CheckLibraryExists)

###################################################################################################
# - conda environment -----------------------------------------------------------------------------

if("$ENV{CONDA_BUILD}" STREQUAL "1")
    set(CMAKE_SYSTEM_PREFIX_PATH "$ENV{BUILD_PREFIX};$ENV{PREFIX};${CMAKE_SYSTEM_PREFIX_PATH}")
    set(CONDA_INCLUDE_DIRS "$ENV{BUILD_PREFIX}/include" "$ENV{PREFIX}/include")
    set(CONDA_LINK_DIRS "$ENV{BUILD_PREFIX}/lib" "$ENV{PREFIX}/lib")
    message(STATUS "Conda build detected, CMAKE_SYSTEM_PREFIX_PATH set to: ${CMAKE_SYSTEM_PREFIX_PATH}")
elseif(DEFINED ENV{CONDA_PREFIX})
    set(CMAKE_SYSTEM_PREFIX_PATH "$ENV{CONDA_PREFIX};${CMAKE_SYSTEM_PREFIX_PATH}")
    set(CONDA_INCLUDE_DIRS "$ENV{CONDA_PREFIX}/include")
    set(CONDA_LINK_DIRS "$ENV{CONDA_PREFIX}/lib")
    message(STATUS "Conda environment detected, CMAKE_SYSTEM_PREFIX_PATH set to: ${CMAKE_SYSTEM_PREFIX_PATH}")
endif("$ENV{CONDA_BUILD}" STREQUAL "1")

###################################################################################################
# - RMM -------------------------------------------------------------------------------------------

find_path(RMM_INCLUDE "rmm"
          HINTS "$ENV{RMM_ROOT}/include")

find_library(RMM_LIBRARY "rmm"
             HINTS "$ENV{RMM_ROOT}/lib")

message(STATUS "RMM: RMM_ROOT set to $ENV{RMM_ROOT}")
message(STATUS "RMM: RMM_LIBRARY set to ${RMM_LIBRARY}")
message(STATUS "RMM: RMM_INCLUDE set to ${RMM_INCLUDE}")

add_library(rmm SHARED IMPORTED ${RMM_LIBRARY})
if (RMM_INCLUDE AND RMM_LIBRARY)
    set_target_properties(rmm PROPERTIES IMPORTED_LOCATION ${RMM_LIBRARY})
endif (RMM_INCLUDE AND RMM_LIBRARY)

# - CUDF -------------------------------------------------------------------------------------------

find_path(CUDF_INCLUDE "cudf"
          HINTS "$ENV{CUDF_ROOT}/cpp/include")

find_library(CUDF_LIBRARY "cudf"
             HINTS "$ENV{CUDF_ROOT}/lib")

SET(CUDF_SRC_INCLUDE "$ENV{CUDF_HOME}/cpp/src")
SET(CUB_INCLUDE "$ENV{CUDF_HOME}/cpp/thirdparty/cub")
SET(JITIFY_INCLUDE "$ENV{CUDF_HOME}/cpp/thirdparty/jitify")
SET(CUDF_TEST_INCLUDE "$ENV{CUDF_HOME}/cpp/")

message(STATUS "CUDF: CUDF_HOME set to $ENV{CUDF_HOME}")
message(STATUS "CUDF: CUDF_LIBRARY set to ${CUDF_LIBRARY}")
message(STATUS "CUDF: CUDF_INCLUDE set to ${CUDF_INCLUDE}")
message(STATUS "CUDF SRC: CUDF_SRC_INCLUDE set to ${CUDF_SRC_INCLUDE}")
message(STATUS "CUDF: CUB_INCLUDE set to ${CUB_INCLUDE}")
message(STATUS "CUDF: JITIFY_INCLUDE set to ${JITIFY_INCLUDE}")
message(STATUS "CUDF: CUDF_TEST_INCLUDE set to ${CUDF_TEST_INCLUDE}")

add_library(cudf SHARED IMPORTED ${CUDF_LIBRARY})
if (CUDF_INCLUDE AND CUDF_LIBRARY)
    set_target_properties(cudf PROPERTIES IMPORTED_LOCATION ${CUDF_LIBRARY})
endif (CUDF_INCLUDE AND CUDF_LIBRARY)

###################################################################################################
# - NVStrings -------------------------------------------------------------------------------------

find_path(NVSTRINGS_INCLUDE "nvstrings"
          HINTS "$ENV{NVSTRINGS_ROOT}/include")

find_library(NVSTRINGS_LIBRARY "NVStrings"
             HINTS "$ENV{NVSTRINGS_ROOT}/lib")

find_library(NVCATEGORY_LIBRARY "NVCategory"
             HINTS "$ENV{NVSTRINGS_ROOT}/lib")

find_library(NVTEXT_LIBRARY "NVText"
             HINTS "$ENV{NVSTRINGS_ROOT}/lib")

message(STATUS "NVSTRINGS: NVSTRINGS_INCLUDE set to ${NVSTRINGS_INCLUDE}")
message(STATUS "NVSTRINGS: NVSTRINGS_LIBRARY set to ${NVSTRINGS_LIBRARY}")
message(STATUS "NVSTRINGS: NVCATEGORY_LIBRARY set to ${NVCATEGORY_LIBRARY}")
message(STATUS "NVSTRINGS: NVTEXT_LIBRARY set to ${NVTEXT_LIBRARY}")

add_library(NVStrings SHARED IMPORTED ${NVSTRINGS_LIBRARY})
if (NVSTRINGS_INCLUDE AND NVSTRINGS_LIBRARY)
    set_target_properties(NVStrings PROPERTIES IMPORTED_LOCATION ${NVSTRINGS_LIBRARY})
endif (NVSTRINGS_INCLUDE AND NVSTRINGS_LIBRARY)

add_library(NVCategory SHARED IMPORTED ${NVCATEGORY_LIBRARY})
if (NVSTRINGS_INCLUDE AND NVCATEGORY_LIBRARY)
    set_target_properties(NVCategory PROPERTIES IMPORTED_LOCATION ${NVCATEGORY_LIBRARY})
endif (NVSTRINGS_INCLUDE AND NVCATEGORY_LIBRARY)

add_library(NVText SHARED IMPORTED ${NVTEXT_LIBRARY})
if (NVSTRINGS_INCLUDE AND NVTEXT_LIBRARY)
    set_target_properties(NVText PROPERTIES IMPORTED_LOCATION ${NVTEXT_LIBRARY})
endif (NVSTRINGS_INCLUDE AND NVTEXT_LIBRARY)


# - find gdal -------------------------------------------------------------------------------------

find_package(GDAL REQUIRED)

message(STATUS "GDAL: GDAL_LIBRARIES set to ${GDAL_LIBRARIES}")
message(STATUS "GDAL: GDAL_INCLUDE_DIRS set to ${GDAL_INCLUDE_DIRS}")

if(NOT GDAL_FOUND)
    message(FATAL_ERROR "GDAL not found, please check your settings.")
endif(NOT GDAL_FOUND)

###################################################################################################
# - add gtest -------------------------------------------------------------------------------------

if(BUILD_TESTS)
    include(CTest)
    include(ConfigureGoogleTest)

    if(GTEST_FOUND)
        message(STATUS "Google C++ Testing Framework (Google Test) found in ${GTEST_ROOT}")
        include_directories(${GTEST_INCLUDE_DIR})
        add_subdirectory(${CMAKE_SOURCE_DIR}/tests)
    else()
        message(AUTHOR_WARNING "Google C++ Testing Framework (Google Test) not found: automated tests are disabled.")
    endif(GTEST_FOUND)
endif(BUILD_TESTS)

###################################################################################################
# - add google benchmark --------------------------------------------------------------------------

if(BUILD_BENCHMARKS)

  include(ConfigureGoogleBenchmark)

  if(GBENCH_FOUND)
    message(STATUS "Google C++ Benchmarking Framework (Google Benchmark) found in ${GBENCH_ROOT}")
    include_directories(${GBENCH_INCLUDE_DIR})
    add_subdirectory(${CMAKE_SOURCE_DIR}/benchmarks)
  else()
    message(AUTHOR_WARNING "Google C++ Benchmarking Framework (Google Benchmark) not found: automated tests are disabled.")
  endif(GBENCH_FOUND)

endif(BUILD_BENCHMARKS)

###################################################################################################
# - include paths ---------------------------------------------------------------------------------

if(CMAKE_CUDA_TOOLKIT_INCLUDE_DIRECTORIES)
	include_directories("${CMAKE_CUDA_TOOLKIT_INCLUDE_DIRECTORIES}")
endif(CMAKE_CUDA_TOOLKIT_INCLUDE_DIRECTORIES)

include_directories("${CMAKE_BINARY_DIR}/include"
                    "${CMAKE_SOURCE_DIR}/include"
                    "${CMAKE_SOURCE_DIR}/src"
                    "${CMAKE_SOURCE_DIR}/../thirdparty/cub"
                    "${CMAKE_SOURCE_DIR}/../thirdparty/libcudacxx/include"
                    "${GDAL_INCLUDE_DIRS}"
                    "${RMM_INCLUDE}"
                    "${CUDF_SRC_INCLUDE}"
                    "${CUDF_INCLUDE}"
                    "${CUB_INCLUDE}"
                    "${JITIFY_INCLUDE}")

if(CONDA_INCLUDE_DIRS)
    include_directories("${CONDA_INCLUDE_DIRS}")
endif(CONDA_INCLUDE_DIRS)

###################################################################################################
# - library paths ---------------------------------------------------------------------------------

link_directories("${CMAKE_CUDA_IMPLICIT_LINK_DIRECTORIES}" # CMAKE_CUDA_IMPLICIT_LINK_DIRECTORIES is an undocumented/unsupported variable containing the link directories for nvcc
                 "${CMAKE_BINARY_DIR}/lib"
                 "${FLATBUFFERS_LIBRARY_DIR}"
                 "${GDAL_LIBRARIES}"
                 "${GTEST_LIBRARY_DIR}"
                 "${RMM_LIBRARY}"
                 "${CUDF_LIBRARY}")

if(CONDA_LINK_DIRS)
    link_directories("${CONDA_LINK_DIRS}")
endif(CONDA_LINK_DIRS)

###################################################################################################
# - library targets -------------------------------------------------------------------------------

add_library(cuspatial SHARED
            src/interpolate/cubic_spline.cu
            src/io/shp/legacy/polygon_shapefile_reader.cpp
            src/io/shp/legacy/polygon_shapefile_reader.cu
            src/io/soa/polygon_soa_reader.cu
            src/io/soa/point_soa_reader.cu
            src/io/soa/uint32_soa_reader.cu
            src/io/soa/timestamp_soa_reader.cu
<<<<<<< HEAD
            src/spatial/point_in_polygon.cu
            src/query/legacy/spatial_window_points.cu
=======
            src/spatial_window/spatial_window.cu
            src/spatial_window/legacy/spatial_window_points.cu
>>>>>>> 1d7c01b2
            src/spatial/legacy/point_in_polygon.cu
            src/spatial/legacy/haversine.cu
            src/spatial/legacy/hausdorff.cu
            src/spatial/hausdorff.cu
            src/spatial/legacy/lonlat_to_coordinate.cu
            src/spatial/lonlat_to_cartesian.cu
            src/trajectory/derive_trajectories.cu
            src/trajectory/trajectory_bounding_boxes.cu
            src/trajectory/trajectory_distances_and_speeds.cu
            src/trajectory/legacy/trajectory_spatial_bound.cu
            src/trajectory/legacy/trajectory_distance_speed.cu
            src/trajectory/legacy/derive_trajectories.cu
            src/trajectory/legacy/subset_trajectories.cu
            src/utility/legacy/utility.cpp)

#Override RPATH for cuspatial
SET_TARGET_PROPERTIES(cuspatial PROPERTIES BUILD_RPATH "\$ORIGIN")

###################################################################################################
# - build options ---------------------------------------------------------------------------------

option(USE_NVTX "Build with NVTX support" ON)
if(USE_NVTX)
    message(STATUS "Using Nvidia Tools Extension")
    find_library(NVTX_LIBRARY nvToolsExt PATH ${CMAKE_CUDA_IMPLICIT_LINK_DIRECTORIES})
    target_link_libraries(cuspatial ${NVTX_LIBRARY})
    set(CMAKE_CXX_FLAGS "${CMAKE_CXX_FLAGS} -DUSE_NVTX")
endif(USE_NVTX)


###################################################################################################
# - link libraries --------------------------------------------------------------------------------

target_link_libraries(cuspatial cudf rmm cudart cuda cusparse nvrtc gdal)


###################################################################################################
# - install targets -------------------------------------------------------------------------------

install(TARGETS cuspatial
        DESTINATION lib)

install(DIRECTORY ${CMAKE_CURRENT_SOURCE_DIR}/include/cuspatial
        DESTINATION include)<|MERGE_RESOLUTION|>--- conflicted
+++ resolved
@@ -335,13 +335,9 @@
             src/io/soa/point_soa_reader.cu
             src/io/soa/uint32_soa_reader.cu
             src/io/soa/timestamp_soa_reader.cu
-<<<<<<< HEAD
             src/spatial/point_in_polygon.cu
-            src/query/legacy/spatial_window_points.cu
-=======
             src/spatial_window/spatial_window.cu
             src/spatial_window/legacy/spatial_window_points.cu
->>>>>>> 1d7c01b2
             src/spatial/legacy/point_in_polygon.cu
             src/spatial/legacy/haversine.cu
             src/spatial/legacy/hausdorff.cu
