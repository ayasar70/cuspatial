--- conflicted
+++ resolved
@@ -335,12 +335,8 @@
             src/io/soa/point_soa_reader.cu
             src/io/soa/uint32_soa_reader.cu
             src/io/soa/timestamp_soa_reader.cu
-<<<<<<< HEAD
-            src/query/spatial_window_points.cu
             src/spatial/point_in_polygon.cu
-=======
             src/query/legacy/spatial_window_points.cu
->>>>>>> b367481f
             src/spatial/legacy/point_in_polygon.cu
             src/spatial/legacy/haversine.cu
             src/spatial/legacy/hausdorff.cu
