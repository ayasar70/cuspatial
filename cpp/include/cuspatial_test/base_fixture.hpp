/*
 * Copyright (c) 2022-2023, NVIDIA CORPORATION.
 *
 * Licensed under the Apache License, Version 2.0 (the "License");
 * you may not use this file except in compliance with the License.
 * You may obtain a copy of the License at
 *
 *     http://www.apache.org/licenses/LICENSE-2.0
 *
 * Unless required by applicable law or agreed to in writing, software
 * distributed under the License is distributed on an "AS IS" BASIS,
 * WITHOUT WARRANTIES OR CONDITIONS OF ANY KIND, either express or implied.
 * See the License for the specific language governing permissions and
 * limitations under the License.
 */

#include <rmm/cuda_stream_view.hpp>
#include <rmm/mr/device/per_device_resource.hpp>

#include <gtest/gtest.h>

namespace cuspatial {
namespace test {

/**
<<<<<<< HEAD
 * @brief Uses CRTP to supply rmm resources for test fixtures.
 */
template <class Fixture>
=======
 * @brief Mixin to supply rmm resources for fixtures
 */
>>>>>>> 515e0c4e
class RMMResourceMixin {
  rmm::mr::device_memory_resource* _mr{rmm::mr::get_current_device_resource()};
  rmm::cuda_stream_view _stream{rmm::cuda_stream_default};

 public:
  /**
   * @brief Returns pointer to `device_memory_resource` that should be used for
   * all tests inheriting from this fixture
   * @return pointer to memory resource
   */
  rmm::mr::device_memory_resource* mr() { return _mr; }

  /**
   * @brief Returns `cuda_stream_view` that should be used for computation in
   * tests inheriting from this fixture.
   * @return view to cuda stream
   */
  rmm::cuda_stream_view stream() { return _stream; }
};

/**
 * @brief Base test fixture class from which libcuspatial test with no parameterization or only with
 * type parameterization should inherit.
 *
 * Example:
 * ```
 * class MyTestFixture : public cuspatial::test::BaseFixture {};
 * ```
 */
<<<<<<< HEAD
class BaseFixture : public RMMResourceMixin<BaseFixture>, public ::testing::Test {
=======
class BaseFixture : public RMMResourceMixin, public ::testing::Test {
>>>>>>> 515e0c4e
};

/**
 * @brief Base test fixture class from which libcuspatial test with only value parameterization
 * should inherit.
 *
 * Example:
 * ```
 * template<int, int, int>
 * class MyTest : public cuspatial::test::BaseFixtureWithParam {};
 *
 * TEST_P(MyTest, TestParamterGet) {
 *  auto [a, b, c] = GetParam();
 *  ...
 * }
 *
 * INSTANTIATE_TEST_SUITE_P(MyTests, MyTest, ::testing::Values(
 *    std::make_tuple(1, 2, 3),
 *    std::make_tuple(4, 5, 6, 9),
 *    std::make_tuple(7, 8)))
 * ```
 */
template <typename... Ts>
<<<<<<< HEAD
class BaseFixtureWithParam : public RMMResourceMixin<BaseFixtureWithParam<Ts...>>,
=======
class BaseFixtureWithParam : public RMMResourceMixin,
>>>>>>> 515e0c4e
                             public ::testing::TestWithParam<std::tuple<Ts...>> {
};

}  // namespace test
}  // namespace cuspatial<|MERGE_RESOLUTION|>--- conflicted
+++ resolved
@@ -23,14 +23,8 @@
 namespace test {
 
 /**
-<<<<<<< HEAD
- * @brief Uses CRTP to supply rmm resources for test fixtures.
- */
-template <class Fixture>
-=======
  * @brief Mixin to supply rmm resources for fixtures
  */
->>>>>>> 515e0c4e
 class RMMResourceMixin {
   rmm::mr::device_memory_resource* _mr{rmm::mr::get_current_device_resource()};
   rmm::cuda_stream_view _stream{rmm::cuda_stream_default};
@@ -60,11 +54,7 @@
  * class MyTestFixture : public cuspatial::test::BaseFixture {};
  * ```
  */
-<<<<<<< HEAD
-class BaseFixture : public RMMResourceMixin<BaseFixture>, public ::testing::Test {
-=======
 class BaseFixture : public RMMResourceMixin, public ::testing::Test {
->>>>>>> 515e0c4e
 };
 
 /**
@@ -88,11 +78,7 @@
  * ```
  */
 template <typename... Ts>
-<<<<<<< HEAD
-class BaseFixtureWithParam : public RMMResourceMixin<BaseFixtureWithParam<Ts...>>,
-=======
 class BaseFixtureWithParam : public RMMResourceMixin,
->>>>>>> 515e0c4e
                              public ::testing::TestWithParam<std::tuple<Ts...>> {
 };
 
