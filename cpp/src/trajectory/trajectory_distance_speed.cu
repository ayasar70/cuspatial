--- conflicted
+++ resolved
@@ -107,16 +107,9 @@
    	    	static_cast<col_type*>(dist.data), static_cast<col_type*>(speed.data) );           
         CUDA_TRY( cudaDeviceSynchronize() );
 
-<<<<<<< HEAD
         gettimeofday(&t1, nullptr);
         float distspeed_kernel_time = cuspatial::calc_time("distspeed_kernel_time in ms=",t0,t1);
-        
-=======
-	gettimeofday(&t1, nullptr);
-	float distspeed_kernel_time=calc_time("distspeed_kernel_time in ms=",t0,t1);
-
-#ifdef DEBUG        
->>>>>>> c4890539
+#ifdef DEBUG
         int num_print=(len.size<10)?len.size:10;
         std::cout<<"showing the first "<< num_print<<" output records"<<std::endl;
         thrust::device_ptr<col_type> dist_ptr=thrust::device_pointer_cast(static_cast<col_type*>(dist.data));
@@ -124,7 +117,7 @@
         std::cout<<"distance:"<<std::endl;
         thrust::copy(dist_ptr,dist_ptr+num_print,std::ostream_iterator<col_type>(std::cout, " "));std::cout<<std::endl; 
         std::cout<<"speed:"<<std::endl;
- 	thrust::copy(speed_ptr,speed_ptr+num_print,std::ostream_iterator<col_type>(std::cout, " "));std::cout<<std::endl;    
+        thrust::copy(speed_ptr,speed_ptr+num_print,std::ostream_iterator<col_type>(std::cout, " "));std::cout<<std::endl;    
 #endif
 	return std::make_pair(dist,speed);
     }
