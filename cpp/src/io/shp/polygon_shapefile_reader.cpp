/*
 * Copyright (c) 2020, NVIDIA CORPORATION.
 *
 * Licensed under the Apache License, Version 2.0 (the "License");
 * you may not use this file except in compliance with the License.
 * You may obtain a copy of the License at
 *
 *     http://www.apache.org/licenses/LICENSE-2.0
 *
 * Unless required by applicable law or agreed to in writing, software
 * distributed under the License is distributed on an "AS IS" BASIS,
 * WITHOUT WARRANTIES OR CONDITIONS OF ANY KIND, either express or implied.
 * See the License for the specific language governing permissions and
 * limitations under the License.
 */

<<<<<<< HEAD
#include <cuda_runtime.h>
#include <cudf/types.h>
#include <math.h>
#include <rmm/thrust_rmm_allocator.h>
#include <stdio.h>
#include <string.h>
#include <thrust/device_vector.h>
#include <algorithm>
#include <cudf/legacy/column.hpp>
#include <cudf/utilities/error.hpp>
#include <cuspatial/shapefile_readers.hpp>
#include <utility/utility.hpp>

#include <ogrsf_frmts.h>

namespace {

/*
 * Read a LinearRing into x/y/size vectors
 */

void VertexFromLinearRing(OGRLinearRing const &poRing,
                          std::vector<double> &aPointX,
                          std::vector<double> &aPointY,
                          std::vector<int> &aPartSize)
{
  int nCount    = poRing.getNumPoints();
  int nNewCount = aPointX.size() + nCount;

  aPointX.reserve(nNewCount);
  aPointY.reserve(nNewCount);
  for (int i = nCount - 1; i >= 0; i--) {
    aPointX.push_back(poRing.getX(i));
    aPointY.push_back(poRing.getY(i));
  }
  aPartSize.push_back(nCount);
}

/*
 * Read a Polygon (could be with multiple rings) into x/y/size vectors
 */

void LinearRingFromPolygon(OGRPolygon const &poPolygon,
                           std::vector<double> &aPointX,
                           std::vector<double> &aPointY,
                           std::vector<int> &aPartSize)
{
  VertexFromLinearRing(*(poPolygon.getExteriorRing()), aPointX, aPointY, aPartSize);

  for (int i = 0; i < poPolygon.getNumInteriorRings(); i++)
    VertexFromLinearRing(*(poPolygon.getInteriorRing(i)), aPointX, aPointY, aPartSize);
}

/*
 * Read a Geometry (could be MultiPolygon/GeometryCollection) into x/y/size vectors
 */

void PolygonFromGeometry(OGRGeometry const *poShape,
                         std::vector<double> &aPointX,
                         std::vector<double> &aPointY,
                         std::vector<int> &aPartSize)
{
  OGRwkbGeometryType eFlatType = wkbFlatten(poShape->getGeometryType());

  if (eFlatType == wkbMultiPolygon || eFlatType == wkbGeometryCollection) {
    OGRGeometryCollection *poGC = (OGRGeometryCollection *)poShape;
    for (int i = 0; i < poGC->getNumGeometries(); i++) {
      OGRGeometry *poGeom = poGC->getGeometryRef(i);
      PolygonFromGeometry(poGeom, aPointX, aPointY, aPartSize);
    }
  } else if (eFlatType == wkbPolygon)
    LinearRingFromPolygon(*((OGRPolygon *)poShape), aPointX, aPointY, aPartSize);
  else
    CUDF_EXPECTS(0, "must be polygonal geometry.");
}

/*
* Read a GDALDataset layer (corresponding to a shapefile) into five vectors
*
* layer: OGRLayer layer holding polygon data
* g_len_v: vector of group lengths, i.e., numbers of features/polygons (should be 1 for a single
layer/g_len_v)
* f_len_v: vector of feature lengths, i.e., numbers of rings in features/polygons
* r_len_v: vector of ring lengths, i.e., numbers of vertices in rings
* x_v: vector of x coordiantes of vertices
* y_v: vector of y coordiantes of vertices
* returns number of features/polygons

*/

int ReadLayer(const OGRLayerH layer,
              std::vector<int> &g_len_v,
              std::vector<int> &f_len_v,
              std::vector<int> &r_len_v,
              std::vector<double> &x_v,
              std::vector<double> &y_v)
{
  int num_feature = 0;
  OGR_L_ResetReading(layer);
  OGRFeatureH hFeat;
  while ((hFeat = OGR_L_GetNextFeature(layer)) != NULL) {
    OGRGeometry *poShape = (OGRGeometry *)OGR_F_GetGeometryRef(hFeat);
    CUDF_EXPECTS(poShape != NULL, "Invalid Shape");

    std::vector<double> aPointX;
    std::vector<double> aPointY;
    std::vector<int> aPartSize;
    PolygonFromGeometry(poShape, aPointX, aPointY, aPartSize);

    x_v.insert(x_v.end(), aPointX.begin(), aPointX.end());
    y_v.insert(y_v.end(), aPointY.begin(), aPointY.end());
    r_len_v.insert(r_len_v.end(), aPartSize.begin(), aPartSize.end());
    f_len_v.push_back(aPartSize.size());
    OGR_F_Destroy(hFeat);
    num_feature++;
  }
  g_len_v.push_back(num_feature);
  return num_feature;
}
}  // namespace

namespace cuspatial {
namespace detail {
/*
* Read a polygon shapefile and fill in a polygons structure
* ToDo: read associated relational data into a CUDF Table
*
* filename: ESRI shapefile name (wtih .shp extension
* pm: structure polygons (fixed to double type) to hold polygon data

* Note: only the first layer is read - shapefiles have only one layer in GDALDataset model
*/

void polygon_from_shapefile(const char *filename, polygons<double> &pm)
{
  std::vector<int> g_len_v, f_len_v, r_len_v;
  std::vector<double> x_v, y_v;
  GDALAllRegister();

  GDALDatasetH hDS = GDALOpenEx(filename, GDAL_OF_VECTOR, NULL, NULL, NULL);
  CUDF_EXPECTS(hDS != NULL, "Failed to open ESRI Shapefile dataset");
  OGRLayerH hLayer = GDALDatasetGetLayer(hDS, 0);
  CUDF_EXPECTS(hLayer != NULL, "Failed to open the first layer");
  int num_f = ReadLayer(hLayer, g_len_v, f_len_v, r_len_v, x_v, y_v);
  CUDF_EXPECTS(num_f > 0, "Shapefile must have at lest one polygon");

  pm.num_group      = g_len_v.size();
  pm.num_feature    = f_len_v.size();
  pm.num_ring       = r_len_v.size();
  pm.num_vertex     = x_v.size();
  pm.group_length   = new uint32_t[pm.num_group];
  pm.feature_length = new uint32_t[pm.num_feature];
  pm.ring_length    = new uint32_t[pm.num_ring];
  pm.x              = new double[pm.num_vertex];
  pm.y              = new double[pm.num_vertex];
  CUDF_EXPECTS(pm.group_length != nullptr, "NULL group_length pointer");
  CUDF_EXPECTS(pm.feature_length != nullptr, "NULL feature_length pointer");
  CUDF_EXPECTS(pm.ring_length != nullptr, "NULL ring_length pointer");
  CUDF_EXPECTS(pm.x != nullptr && pm.y != nullptr, "NULL polygon x/y data pointer");

  std::copy_n(g_len_v.begin(), pm.num_group, pm.group_length);
  std::copy_n(f_len_v.begin(), pm.num_feature, pm.feature_length);
  std::copy_n(r_len_v.begin(), pm.num_ring, pm.ring_length);
  std::copy_n(x_v.begin(), pm.num_vertex, pm.x);
  std::copy_n(y_v.begin(), pm.num_vertex, pm.y);
}
}  // namespace detail
}  // namespace cuspatial
=======
#include <cuspatial/error.hpp>
#include <ogrsf_frmts.h>

#include <cudf/types.hpp>

#include <memory>
#include <string>
#include <tuple>

namespace {

cudf::size_type read_ring(OGRLinearRing const& ring,
                          std::vector<double>& xs,
                          std::vector<double>& ys)
{
    cudf::size_type num_vertices = ring.getNumPoints();

    // append points in reverse order
    for (cudf::size_type i = num_vertices - 1; i >= 0; i--) {
        xs.push_back(ring.getX(i));
        ys.push_back(ring.getY(i));
    }

    return num_vertices;
}

cudf::size_type read_polygon(OGRPolygon const& polygon,
                             std::vector<int>& ring_lengths,
                             std::vector<double>& xs,
                             std::vector<double>& ys)
{
    auto num_vertices = read_ring(*(polygon.getExteriorRing()), xs, ys);
    ring_lengths.push_back(num_vertices);

    cudf::size_type num_interior_rings = polygon.getNumInteriorRings();

    for (cudf::size_type i = 0; i < num_interior_rings; i++) {
        auto num_vertices = read_ring(*(polygon.getInteriorRing(i)), xs, ys);
        ring_lengths.push_back(num_vertices);
    }

    return 1 + num_interior_rings;
}

cudf::size_type read_geometry_feature(OGRGeometry const* geometry,
                          std::vector<int>& ring_lengths,
                          std::vector<double>& xs,
                          std::vector<double>& ys)
{
    OGRwkbGeometryType geometry_type = wkbFlatten(geometry->getGeometryType());

    if (geometry_type == wkbPolygon) {
        return read_polygon(*((OGRPolygon *) geometry), ring_lengths, xs, ys);
    }

    if (geometry_type == wkbMultiPolygon || geometry_type == wkbGeometryCollection) {
        auto* geometry_collection = (OGRGeometryCollection*) geometry;

        int num_rings = 0;

        for (int i = 0; i < geometry_collection->getNumGeometries(); i++)
        {
            num_rings += read_geometry_feature(geometry_collection->getGeometryRef(i),
                                               ring_lengths,
                                               xs,
                                               ys);
        }

        return num_rings;
    }

    CUSPATIAL_FAIL("Shapefile reader supports polygon geometry only");
}

cudf::size_type read_layer(const OGRLayerH layer,
                           std::vector<cudf::size_type>& feature_lengths,
                           std::vector<cudf::size_type>& ring_lengths,
                           std::vector<double>& xs,
                           std::vector<double>& ys)
{
    cudf::size_type num_features = 0;

    OGR_L_ResetReading(layer);

    OGRFeatureH feature;

    while ((feature = OGR_L_GetNextFeature(layer)) != nullptr)
    {
        auto geometry = (OGRGeometry*) OGR_F_GetGeometryRef(feature);

        CUSPATIAL_EXPECTS(geometry != nullptr, "Invalid Shape");

        auto num_rings = read_geometry_feature(geometry, ring_lengths, xs, ys);

        feature_lengths.push_back(num_rings);

        OGR_F_Destroy(feature);

        num_features++;
    }

    return num_features;
}

} // namespace

namespace cuspatial {
namespace detail {

std::tuple<std::vector<cudf::size_type>,
           std::vector<cudf::size_type>,
           std::vector<double>,
           std::vector<double>>
read_polygon_shapefile(std::string const& filename)
{
    GDALAllRegister();

    GDALDatasetH dataset = GDALOpenEx(filename.c_str(), GDAL_OF_VECTOR, nullptr, nullptr, nullptr);

    CUSPATIAL_EXPECTS(dataset != nullptr, "ESRI Shapefile: Failed to open file");

    OGRLayerH dataset_layer = GDALDatasetGetLayer(dataset, 0);

    CUSPATIAL_EXPECTS(dataset_layer != nullptr, "ESRI Shapefile: Failed to read first layer");

    std::vector<cudf::size_type> feature_lengths;
    std::vector<cudf::size_type> ring_lengths;
    std::vector<double> xs;
    std::vector<double> ys;

    int num_features = read_layer(dataset_layer, feature_lengths, ring_lengths, xs, ys);

    feature_lengths.shrink_to_fit();
    ring_lengths.shrink_to_fit();
    xs.shrink_to_fit();
    ys.shrink_to_fit();

    return std::make_tuple(std::move(feature_lengths),
                           std::move(ring_lengths),
                           std::move(xs),
                           std::move(ys));
}

} // namespace detail
} // namespace cuspatial
>>>>>>> 5d336f8c
<|MERGE_RESOLUTION|>--- conflicted
+++ resolved
@@ -14,178 +14,8 @@
  * limitations under the License.
  */
 
-<<<<<<< HEAD
-#include <cuda_runtime.h>
-#include <cudf/types.h>
-#include <math.h>
-#include <rmm/thrust_rmm_allocator.h>
-#include <stdio.h>
-#include <string.h>
-#include <thrust/device_vector.h>
-#include <algorithm>
-#include <cudf/legacy/column.hpp>
-#include <cudf/utilities/error.hpp>
-#include <cuspatial/shapefile_readers.hpp>
-#include <utility/utility.hpp>
-
 #include <ogrsf_frmts.h>
-
-namespace {
-
-/*
- * Read a LinearRing into x/y/size vectors
- */
-
-void VertexFromLinearRing(OGRLinearRing const &poRing,
-                          std::vector<double> &aPointX,
-                          std::vector<double> &aPointY,
-                          std::vector<int> &aPartSize)
-{
-  int nCount    = poRing.getNumPoints();
-  int nNewCount = aPointX.size() + nCount;
-
-  aPointX.reserve(nNewCount);
-  aPointY.reserve(nNewCount);
-  for (int i = nCount - 1; i >= 0; i--) {
-    aPointX.push_back(poRing.getX(i));
-    aPointY.push_back(poRing.getY(i));
-  }
-  aPartSize.push_back(nCount);
-}
-
-/*
- * Read a Polygon (could be with multiple rings) into x/y/size vectors
- */
-
-void LinearRingFromPolygon(OGRPolygon const &poPolygon,
-                           std::vector<double> &aPointX,
-                           std::vector<double> &aPointY,
-                           std::vector<int> &aPartSize)
-{
-  VertexFromLinearRing(*(poPolygon.getExteriorRing()), aPointX, aPointY, aPartSize);
-
-  for (int i = 0; i < poPolygon.getNumInteriorRings(); i++)
-    VertexFromLinearRing(*(poPolygon.getInteriorRing(i)), aPointX, aPointY, aPartSize);
-}
-
-/*
- * Read a Geometry (could be MultiPolygon/GeometryCollection) into x/y/size vectors
- */
-
-void PolygonFromGeometry(OGRGeometry const *poShape,
-                         std::vector<double> &aPointX,
-                         std::vector<double> &aPointY,
-                         std::vector<int> &aPartSize)
-{
-  OGRwkbGeometryType eFlatType = wkbFlatten(poShape->getGeometryType());
-
-  if (eFlatType == wkbMultiPolygon || eFlatType == wkbGeometryCollection) {
-    OGRGeometryCollection *poGC = (OGRGeometryCollection *)poShape;
-    for (int i = 0; i < poGC->getNumGeometries(); i++) {
-      OGRGeometry *poGeom = poGC->getGeometryRef(i);
-      PolygonFromGeometry(poGeom, aPointX, aPointY, aPartSize);
-    }
-  } else if (eFlatType == wkbPolygon)
-    LinearRingFromPolygon(*((OGRPolygon *)poShape), aPointX, aPointY, aPartSize);
-  else
-    CUDF_EXPECTS(0, "must be polygonal geometry.");
-}
-
-/*
-* Read a GDALDataset layer (corresponding to a shapefile) into five vectors
-*
-* layer: OGRLayer layer holding polygon data
-* g_len_v: vector of group lengths, i.e., numbers of features/polygons (should be 1 for a single
-layer/g_len_v)
-* f_len_v: vector of feature lengths, i.e., numbers of rings in features/polygons
-* r_len_v: vector of ring lengths, i.e., numbers of vertices in rings
-* x_v: vector of x coordiantes of vertices
-* y_v: vector of y coordiantes of vertices
-* returns number of features/polygons
-
-*/
-
-int ReadLayer(const OGRLayerH layer,
-              std::vector<int> &g_len_v,
-              std::vector<int> &f_len_v,
-              std::vector<int> &r_len_v,
-              std::vector<double> &x_v,
-              std::vector<double> &y_v)
-{
-  int num_feature = 0;
-  OGR_L_ResetReading(layer);
-  OGRFeatureH hFeat;
-  while ((hFeat = OGR_L_GetNextFeature(layer)) != NULL) {
-    OGRGeometry *poShape = (OGRGeometry *)OGR_F_GetGeometryRef(hFeat);
-    CUDF_EXPECTS(poShape != NULL, "Invalid Shape");
-
-    std::vector<double> aPointX;
-    std::vector<double> aPointY;
-    std::vector<int> aPartSize;
-    PolygonFromGeometry(poShape, aPointX, aPointY, aPartSize);
-
-    x_v.insert(x_v.end(), aPointX.begin(), aPointX.end());
-    y_v.insert(y_v.end(), aPointY.begin(), aPointY.end());
-    r_len_v.insert(r_len_v.end(), aPartSize.begin(), aPartSize.end());
-    f_len_v.push_back(aPartSize.size());
-    OGR_F_Destroy(hFeat);
-    num_feature++;
-  }
-  g_len_v.push_back(num_feature);
-  return num_feature;
-}
-}  // namespace
-
-namespace cuspatial {
-namespace detail {
-/*
-* Read a polygon shapefile and fill in a polygons structure
-* ToDo: read associated relational data into a CUDF Table
-*
-* filename: ESRI shapefile name (wtih .shp extension
-* pm: structure polygons (fixed to double type) to hold polygon data
-
-* Note: only the first layer is read - shapefiles have only one layer in GDALDataset model
-*/
-
-void polygon_from_shapefile(const char *filename, polygons<double> &pm)
-{
-  std::vector<int> g_len_v, f_len_v, r_len_v;
-  std::vector<double> x_v, y_v;
-  GDALAllRegister();
-
-  GDALDatasetH hDS = GDALOpenEx(filename, GDAL_OF_VECTOR, NULL, NULL, NULL);
-  CUDF_EXPECTS(hDS != NULL, "Failed to open ESRI Shapefile dataset");
-  OGRLayerH hLayer = GDALDatasetGetLayer(hDS, 0);
-  CUDF_EXPECTS(hLayer != NULL, "Failed to open the first layer");
-  int num_f = ReadLayer(hLayer, g_len_v, f_len_v, r_len_v, x_v, y_v);
-  CUDF_EXPECTS(num_f > 0, "Shapefile must have at lest one polygon");
-
-  pm.num_group      = g_len_v.size();
-  pm.num_feature    = f_len_v.size();
-  pm.num_ring       = r_len_v.size();
-  pm.num_vertex     = x_v.size();
-  pm.group_length   = new uint32_t[pm.num_group];
-  pm.feature_length = new uint32_t[pm.num_feature];
-  pm.ring_length    = new uint32_t[pm.num_ring];
-  pm.x              = new double[pm.num_vertex];
-  pm.y              = new double[pm.num_vertex];
-  CUDF_EXPECTS(pm.group_length != nullptr, "NULL group_length pointer");
-  CUDF_EXPECTS(pm.feature_length != nullptr, "NULL feature_length pointer");
-  CUDF_EXPECTS(pm.ring_length != nullptr, "NULL ring_length pointer");
-  CUDF_EXPECTS(pm.x != nullptr && pm.y != nullptr, "NULL polygon x/y data pointer");
-
-  std::copy_n(g_len_v.begin(), pm.num_group, pm.group_length);
-  std::copy_n(f_len_v.begin(), pm.num_feature, pm.feature_length);
-  std::copy_n(r_len_v.begin(), pm.num_ring, pm.ring_length);
-  std::copy_n(x_v.begin(), pm.num_vertex, pm.x);
-  std::copy_n(y_v.begin(), pm.num_vertex, pm.y);
-}
-}  // namespace detail
-}  // namespace cuspatial
-=======
 #include <cuspatial/error.hpp>
-#include <ogrsf_frmts.h>
 
 #include <cudf/types.hpp>
 
@@ -199,15 +29,15 @@
                           std::vector<double>& xs,
                           std::vector<double>& ys)
 {
-    cudf::size_type num_vertices = ring.getNumPoints();
+  cudf::size_type num_vertices = ring.getNumPoints();
 
-    // append points in reverse order
-    for (cudf::size_type i = num_vertices - 1; i >= 0; i--) {
-        xs.push_back(ring.getX(i));
-        ys.push_back(ring.getY(i));
-    }
+  // append points in reverse order
+  for (cudf::size_type i = num_vertices - 1; i >= 0; i--) {
+    xs.push_back(ring.getX(i));
+    ys.push_back(ring.getY(i));
+  }
 
-    return num_vertices;
+  return num_vertices;
 }
 
 cudf::size_type read_polygon(OGRPolygon const& polygon,
@@ -215,47 +45,44 @@
                              std::vector<double>& xs,
                              std::vector<double>& ys)
 {
-    auto num_vertices = read_ring(*(polygon.getExteriorRing()), xs, ys);
+  auto num_vertices = read_ring(*(polygon.getExteriorRing()), xs, ys);
+  ring_lengths.push_back(num_vertices);
+
+  cudf::size_type num_interior_rings = polygon.getNumInteriorRings();
+
+  for (cudf::size_type i = 0; i < num_interior_rings; i++) {
+    auto num_vertices = read_ring(*(polygon.getInteriorRing(i)), xs, ys);
     ring_lengths.push_back(num_vertices);
+  }
 
-    cudf::size_type num_interior_rings = polygon.getNumInteriorRings();
-
-    for (cudf::size_type i = 0; i < num_interior_rings; i++) {
-        auto num_vertices = read_ring(*(polygon.getInteriorRing(i)), xs, ys);
-        ring_lengths.push_back(num_vertices);
-    }
-
-    return 1 + num_interior_rings;
+  return 1 + num_interior_rings;
 }
 
 cudf::size_type read_geometry_feature(OGRGeometry const* geometry,
-                          std::vector<int>& ring_lengths,
-                          std::vector<double>& xs,
-                          std::vector<double>& ys)
+                                      std::vector<int>& ring_lengths,
+                                      std::vector<double>& xs,
+                                      std::vector<double>& ys)
 {
-    OGRwkbGeometryType geometry_type = wkbFlatten(geometry->getGeometryType());
+  OGRwkbGeometryType geometry_type = wkbFlatten(geometry->getGeometryType());
 
-    if (geometry_type == wkbPolygon) {
-        return read_polygon(*((OGRPolygon *) geometry), ring_lengths, xs, ys);
+  if (geometry_type == wkbPolygon) {
+    return read_polygon(*((OGRPolygon*)geometry), ring_lengths, xs, ys);
+  }
+
+  if (geometry_type == wkbMultiPolygon || geometry_type == wkbGeometryCollection) {
+    auto* geometry_collection = (OGRGeometryCollection*)geometry;
+
+    int num_rings = 0;
+
+    for (int i = 0; i < geometry_collection->getNumGeometries(); i++) {
+      num_rings +=
+        read_geometry_feature(geometry_collection->getGeometryRef(i), ring_lengths, xs, ys);
     }
 
-    if (geometry_type == wkbMultiPolygon || geometry_type == wkbGeometryCollection) {
-        auto* geometry_collection = (OGRGeometryCollection*) geometry;
+    return num_rings;
+  }
 
-        int num_rings = 0;
-
-        for (int i = 0; i < geometry_collection->getNumGeometries(); i++)
-        {
-            num_rings += read_geometry_feature(geometry_collection->getGeometryRef(i),
-                                               ring_lengths,
-                                               xs,
-                                               ys);
-        }
-
-        return num_rings;
-    }
-
-    CUSPATIAL_FAIL("Shapefile reader supports polygon geometry only");
+  CUSPATIAL_FAIL("Shapefile reader supports polygon geometry only");
 }
 
 cudf::size_type read_layer(const OGRLayerH layer,
@@ -264,31 +91,30 @@
                            std::vector<double>& xs,
                            std::vector<double>& ys)
 {
-    cudf::size_type num_features = 0;
+  cudf::size_type num_features = 0;
 
-    OGR_L_ResetReading(layer);
+  OGR_L_ResetReading(layer);
 
-    OGRFeatureH feature;
+  OGRFeatureH feature;
 
-    while ((feature = OGR_L_GetNextFeature(layer)) != nullptr)
-    {
-        auto geometry = (OGRGeometry*) OGR_F_GetGeometryRef(feature);
+  while ((feature = OGR_L_GetNextFeature(layer)) != nullptr) {
+    auto geometry = (OGRGeometry*)OGR_F_GetGeometryRef(feature);
 
-        CUSPATIAL_EXPECTS(geometry != nullptr, "Invalid Shape");
+    CUSPATIAL_EXPECTS(geometry != nullptr, "Invalid Shape");
 
-        auto num_rings = read_geometry_feature(geometry, ring_lengths, xs, ys);
+    auto num_rings = read_geometry_feature(geometry, ring_lengths, xs, ys);
 
-        feature_lengths.push_back(num_rings);
+    feature_lengths.push_back(num_rings);
 
-        OGR_F_Destroy(feature);
+    OGR_F_Destroy(feature);
 
-        num_features++;
-    }
+    num_features++;
+  }
 
-    return num_features;
+  return num_features;
 }
 
-} // namespace
+}  // namespace
 
 namespace cuspatial {
 namespace detail {
@@ -299,34 +125,31 @@
            std::vector<double>>
 read_polygon_shapefile(std::string const& filename)
 {
-    GDALAllRegister();
+  GDALAllRegister();
 
-    GDALDatasetH dataset = GDALOpenEx(filename.c_str(), GDAL_OF_VECTOR, nullptr, nullptr, nullptr);
+  GDALDatasetH dataset = GDALOpenEx(filename.c_str(), GDAL_OF_VECTOR, nullptr, nullptr, nullptr);
 
-    CUSPATIAL_EXPECTS(dataset != nullptr, "ESRI Shapefile: Failed to open file");
+  CUSPATIAL_EXPECTS(dataset != nullptr, "ESRI Shapefile: Failed to open file");
 
-    OGRLayerH dataset_layer = GDALDatasetGetLayer(dataset, 0);
+  OGRLayerH dataset_layer = GDALDatasetGetLayer(dataset, 0);
 
-    CUSPATIAL_EXPECTS(dataset_layer != nullptr, "ESRI Shapefile: Failed to read first layer");
+  CUSPATIAL_EXPECTS(dataset_layer != nullptr, "ESRI Shapefile: Failed to read first layer");
 
-    std::vector<cudf::size_type> feature_lengths;
-    std::vector<cudf::size_type> ring_lengths;
-    std::vector<double> xs;
-    std::vector<double> ys;
+  std::vector<cudf::size_type> feature_lengths;
+  std::vector<cudf::size_type> ring_lengths;
+  std::vector<double> xs;
+  std::vector<double> ys;
 
-    int num_features = read_layer(dataset_layer, feature_lengths, ring_lengths, xs, ys);
+  int num_features = read_layer(dataset_layer, feature_lengths, ring_lengths, xs, ys);
 
-    feature_lengths.shrink_to_fit();
-    ring_lengths.shrink_to_fit();
-    xs.shrink_to_fit();
-    ys.shrink_to_fit();
+  feature_lengths.shrink_to_fit();
+  ring_lengths.shrink_to_fit();
+  xs.shrink_to_fit();
+  ys.shrink_to_fit();
 
-    return std::make_tuple(std::move(feature_lengths),
-                           std::move(ring_lengths),
-                           std::move(xs),
-                           std::move(ys));
+  return std::make_tuple(
+    std::move(feature_lengths), std::move(ring_lengths), std::move(xs), std::move(ys));
 }
 
-} // namespace detail
-} // namespace cuspatial
->>>>>>> 5d336f8c
+}  // namespace detail
+}  // namespace cuspatial