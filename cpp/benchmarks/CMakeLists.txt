--- conflicted
+++ resolved
@@ -80,12 +80,14 @@
     distance/hausdorff_benchmark.cpp)
 
 ConfigureNVBench(DISTANCES_BENCH
-<<<<<<< HEAD
-    pairwise_linestring_distance.cu
-    pairwise_point_polygon_distance.cu)
-=======
+    distance/pairwise_point_polygon_distance.cu
     distance/pairwise_linestring_distance.cu)
->>>>>>> e1de9f5d
+
+ConfigureNVBench(POINTS_IN_RANGE_BENCH
+    points_in_range.cu)
+
+ConfigureNVBench(POINT_IN_POLYGON_BENCH
+    point_in_polygon.cu)
 
 ConfigureNVBench(QUADTREE_ON_POINTS_BENCH
     indexing/quadtree_on_points.cu)
