--- conflicted
+++ resolved
@@ -28,11 +28,7 @@
 jobs:
   cpp-build:
     secrets: inherit
-<<<<<<< HEAD
     uses: rapidsai/shared-action-workflows/.github/workflows/conda-cpp-build.yaml@cuda-120
-=======
-    uses: rapidsai/shared-action-workflows/.github/workflows/conda-cpp-build.yaml@branch-23.08
->>>>>>> d5499d20
     with:
       build_type: ${{ inputs.build_type || 'branch' }}
       branch: ${{ inputs.branch }}
@@ -41,11 +37,7 @@
   python-build:
     needs: [cpp-build]
     secrets: inherit
-<<<<<<< HEAD
     uses: rapidsai/shared-action-workflows/.github/workflows/conda-python-build.yaml@cuda-120
-=======
-    uses: rapidsai/shared-action-workflows/.github/workflows/conda-python-build.yaml@branch-23.08
->>>>>>> d5499d20
     with:
       build_type: ${{ inputs.build_type || 'branch' }}
       branch: ${{ inputs.branch }}
@@ -54,11 +46,7 @@
   upload-conda:
     needs: [cpp-build, python-build]
     secrets: inherit
-<<<<<<< HEAD
     uses: rapidsai/shared-action-workflows/.github/workflows/conda-upload-packages.yaml@cuda-120
-=======
-    uses: rapidsai/shared-action-workflows/.github/workflows/conda-upload-packages.yaml@branch-23.08
->>>>>>> d5499d20
     with:
       build_type: ${{ inputs.build_type || 'branch' }}
       branch: ${{ inputs.branch }}
@@ -68,11 +56,7 @@
     if: github.ref_type == 'branch'
     needs: python-build
     secrets: inherit
-<<<<<<< HEAD
     uses: rapidsai/shared-action-workflows/.github/workflows/custom-job.yaml@cuda-120
-=======
-    uses: rapidsai/shared-action-workflows/.github/workflows/custom-job.yaml@branch-23.08
->>>>>>> d5499d20
     with:
       arch: "amd64"
       branch: ${{ inputs.branch }}
@@ -84,7 +68,7 @@
       sha: ${{ inputs.sha }}
   wheel-build:
     secrets: inherit
-    uses: rapidsai/shared-action-workflows/.github/workflows/wheels-manylinux-build.yml@branch-23.08
+    uses: rapidsai/shared-action-workflows/.github/workflows/wheels-manylinux-build.yml@cuda-120
     with:
       build_type: ${{ inputs.build_type || 'branch' }}
       branch: ${{ inputs.branch }}
@@ -96,7 +80,7 @@
   wheel-publish:
     needs: wheel-build
     secrets: inherit
-    uses: rapidsai/shared-action-workflows/.github/workflows/wheels-manylinux-publish.yml@branch-23.08
+    uses: rapidsai/shared-action-workflows/.github/workflows/wheels-manylinux-publish.yml@cuda-120
     with:
       build_type: ${{ inputs.build_type || 'branch' }}
       branch: ${{ inputs.branch }}
