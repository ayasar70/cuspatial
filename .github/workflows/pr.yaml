--- conflicted
+++ resolved
@@ -22,67 +22,40 @@
       - wheel-build
       - wheel-tests
     secrets: inherit
-<<<<<<< HEAD
     uses: rapidsai/shared-action-workflows/.github/workflows/pr-builder.yaml@cuda-120
   checks:
     secrets: inherit
     uses: rapidsai/shared-action-workflows/.github/workflows/checks.yaml@cuda-120
-=======
-    uses: rapidsai/shared-action-workflows/.github/workflows/pr-builder.yaml@branch-23.08
-  checks:
-    secrets: inherit
-    uses: rapidsai/shared-action-workflows/.github/workflows/checks.yaml@branch-23.08
->>>>>>> d5499d20
     with:
       enable_check_generated_files: false
   conda-cpp-build:
     needs: checks
     secrets: inherit
-<<<<<<< HEAD
     uses: rapidsai/shared-action-workflows/.github/workflows/conda-cpp-build.yaml@cuda-120
-=======
-    uses: rapidsai/shared-action-workflows/.github/workflows/conda-cpp-build.yaml@branch-23.08
->>>>>>> d5499d20
     with:
       build_type: pull-request
   conda-cpp-tests:
     needs: conda-cpp-build
     secrets: inherit
-<<<<<<< HEAD
     uses: rapidsai/shared-action-workflows/.github/workflows/conda-cpp-tests.yaml@cuda-120
-=======
-    uses: rapidsai/shared-action-workflows/.github/workflows/conda-cpp-tests.yaml@branch-23.08
->>>>>>> d5499d20
     with:
       build_type: pull-request
   conda-python-build:
     needs: conda-cpp-build
     secrets: inherit
-<<<<<<< HEAD
     uses: rapidsai/shared-action-workflows/.github/workflows/conda-python-build.yaml@cuda-120
-=======
-    uses: rapidsai/shared-action-workflows/.github/workflows/conda-python-build.yaml@branch-23.08
->>>>>>> d5499d20
     with:
       build_type: pull-request
   conda-python-tests:
     needs: conda-python-build
     secrets: inherit
-<<<<<<< HEAD
     uses: rapidsai/shared-action-workflows/.github/workflows/conda-python-tests.yaml@cuda-120
-=======
-    uses: rapidsai/shared-action-workflows/.github/workflows/conda-python-tests.yaml@branch-23.08
->>>>>>> d5499d20
     with:
       build_type: pull-request
   conda-notebook-tests:
     needs: conda-python-build
     secrets: inherit
-<<<<<<< HEAD
     uses: rapidsai/shared-action-workflows/.github/workflows/custom-job.yaml@cuda-120
-=======
-    uses: rapidsai/shared-action-workflows/.github/workflows/custom-job.yaml@branch-23.08
->>>>>>> d5499d20
     with:
       build_type: pull-request
       node_type: "gpu-v100-latest-1"
@@ -92,11 +65,7 @@
   docs-build:
     needs: conda-python-build
     secrets: inherit
-<<<<<<< HEAD
     uses: rapidsai/shared-action-workflows/.github/workflows/custom-job.yaml@cuda-120
-=======
-    uses: rapidsai/shared-action-workflows/.github/workflows/custom-job.yaml@branch-23.08
->>>>>>> d5499d20
     with:
       build_type: pull-request
       node_type: "gpu-v100-latest-1"
@@ -106,7 +75,7 @@
   wheel-build:
     needs: checks
     secrets: inherit
-    uses: rapidsai/shared-action-workflows/.github/workflows/wheels-manylinux-build.yml@branch-23.08
+    uses: rapidsai/shared-action-workflows/.github/workflows/wheels-manylinux-build.yml@cuda-120
     with:
       build_type: pull-request
       package-dir: python/cuspatial
@@ -115,7 +84,7 @@
   wheel-tests:
     needs: wheel-build
     secrets: inherit
-    uses: rapidsai/shared-action-workflows/.github/workflows/wheels-manylinux-test.yml@branch-23.08
+    uses: rapidsai/shared-action-workflows/.github/workflows/wheels-manylinux-test.yml@cuda-120
     with:
       build_type: pull-request
       package-name: cuspatial
